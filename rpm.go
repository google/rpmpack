// Copyright 2019 Google LLC
//
// Licensed under the Apache License, Version 2.0 (the "License");
// you may not use this file except in compliance with the License.
// You may obtain a copy of the License at
//
//      http://www.apache.org/licenses/LICENSE-2.0
//
// Unless required by applicable law or agreed to in writing, software
// distributed under the License is distributed on an "AS IS" BASIS,
// WITHOUT WARRANTIES OR CONDITIONS OF ANY KIND, either express or implied.
// See the License for the specific language governing permissions and
// limitations under the License.

// Package rpmpack packs files to rpm files.
// It is designed to be simple to use and deploy, not requiring any filesystem access
// to create rpm files.
package rpmpack

import (
	"bytes"
	"compress/gzip"
	"crypto/sha256"
	"fmt"
	"io"
	"path"
	"sort"
	"time"

	cpio "github.com/cavaliercoder/go-cpio"
	"github.com/pkg/errors"
	"github.com/ulikunitz/xz"
	"github.com/ulikunitz/xz/lzma"
)

var (
	// ErrWriteAfterClose is returned when a user calls Write() on a closed rpm.
	ErrWriteAfterClose = errors.New("rpm write after close")
	// ErrWrongFileOrder is returned when files are not sorted by name.
	ErrWrongFileOrder = errors.New("wrong file addition order")
)

// RPMMetaData contains meta info about the whole package.
type RPMMetaData struct {
	Name,
	Summary,
	Description,
	Version,
	Release,
	Arch,
	OS,
	Vendor,
	URL,
	Packager,
	Group,
	Licence,
	BuildHost,
	Compressor string
	BuildTime time.Time
	Provides,
	Obsoletes,
	Suggests,
	Recommends,
	Requires,
	Conflicts Relations
}

// RPM holds the state of a particular rpm file. Please use NewRPM to instantiate it.
type RPM struct {
	RPMMetaData
	di                *dirIndex
	payload           *bytes.Buffer
	payloadSize       uint
	cpio              *cpio.Writer
	basenames         []string
	dirindexes        []uint32
	filesizes         []uint32
	filemodes         []uint16
	fileowners        []string
	filegroups        []string
	filemtimes        []uint32
	filedigests       []string
	filelinktos       []string
	fileflags         []uint32
	closed            bool
	compressedPayload io.WriteCloser
	files             map[string]RPMFile
	prein             string
	postin            string
	preun             string
	postun            string
	customTags        map[int]IndexEntry
	customSigs         map[int]IndexEntry
}

// NewRPM creates and returns a new RPM struct.
func NewRPM(m RPMMetaData) (*RPM, error) {
	var err error

	if m.OS == "" {
		m.OS = "linux"
	}

	if m.Arch == "" {
		m.Arch = "noarch"
	}

	p := &bytes.Buffer{}
	var z io.WriteCloser
	switch m.Compressor {
	case "":
		m.Compressor = "gzip"
		fallthrough
	case "gzip":
		z, err = gzip.NewWriterLevel(p, 9)
	case "lzma":
		z, err = lzma.NewWriter(p)
	case "xz":
		z, err = xz.NewWriter(p)
	default:
		err = fmt.Errorf("unknown compressor type %s", m.Compressor)
	}
	if err != nil {
		return nil, errors.Wrap(err, "failed to create compression writer")
	}

	rpm := &RPM{
		RPMMetaData:       m,
		di:                newDirIndex(),
		payload:           p,
		compressedPayload: z,
		cpio:              cpio.NewWriter(z),
		files:             make(map[string]RPMFile),
		customTags:        make(map[int]IndexEntry),
		customSigs:        make(map[int]IndexEntry),
	}

	// A package must provide itself...
	rpm.Provides.addIfMissing(&Relation{
		Name:    rpm.Name,
		Version: rpm.FullVersion(),
		Sense:   SenseEqual,
	})

	return rpm, nil
}

// FullVersion properly combines version and release fields to a version string
func (r *RPM) FullVersion() string {
	if r.Release != "" {
		return fmt.Sprintf("%s-%s", r.Version, r.Release)
	}

	return r.Version
}

// Write closes the rpm and writes the whole rpm to an io.Writer
func (r *RPM) Write(w io.Writer) error {
	if r.closed {
		return ErrWriteAfterClose
	}
	// Add all of the files, sorted alphabetically.
	fnames := []string{}
	for fn := range r.files {
		fnames = append(fnames, fn)
	}
	sort.Strings(fnames)
	for _, fn := range fnames {
		if err := r.writeFile(r.files[fn]); err != nil {
			return errors.Wrapf(err, "failed to write file %q", fn)
		}
	}
	if err := r.cpio.Close(); err != nil {
		return errors.Wrap(err, "failed to close cpio payload")
	}
	if err := r.compressedPayload.Close(); err != nil {
		return errors.Wrap(err, "failed to close gzip payload")
	}

	if _, err := w.Write(lead(r.Name, r.FullVersion())); err != nil {
		return errors.Wrap(err, "failed to write lead")
	}
	// Write the regular header.
	h := newIndex(immutable)
	r.writeGenIndexes(h)
	r.writeFileIndexes(h)
	if err := r.writeRelationIndexes(h); err != nil {
		return err
	}
	// CustomTags must be the last to be added, because they can overwrite values.
	h.AddEntries(r.customTags)
	hb, err := h.Bytes()
	if err != nil {
		return errors.Wrap(err, "failed to retrieve header")
	}
	// Write the signatures
	s := newIndex(signatures)
	r.writeSignatures(s, hb)
	s.AddEntries(r.customSigs)
	sb, err := s.Bytes()
	if err != nil {
		return errors.Wrap(err, "failed to retrieve signatures header")
	}

	if _, err := w.Write(sb); err != nil {
		return errors.Wrap(err, "failed to write signature bytes")
	}
	//Signatures are padded to 8-byte boundaries
	if _, err := w.Write(make([]byte, (8-len(sb)%8)%8)); err != nil {
		return errors.Wrap(err, "failed to write signature padding")
	}
	if _, err := w.Write(hb); err != nil {
		return errors.Wrap(err, "failed to write header body")
	}
	_, err = w.Write(r.payload.Bytes())
	return errors.Wrap(err, "failed to write payload")

}

// Only call this after the payload and header were written.
func (r *RPM) writeSignatures(sigHeader *index, regHeader []byte) {
	sigHeader.Add(sigSize, EntryInt32([]int32{int32(r.payload.Len() + len(regHeader))}))
	sigHeader.Add(sigSHA256, EntryString(fmt.Sprintf("%x", sha256.Sum256(regHeader))))
	sigHeader.Add(sigPayloadSize, EntryInt32([]int32{int32(r.payloadSize)}))
}

func (r *RPM) writeRelationIndexes(h *index) error {
	// add all relation categories
	if err := r.Provides.AddToIndex(h, tagProvides, tagProvideVersion, tagProvideFlags); err != nil {
		return errors.Wrap(err, "failed to add provides")
	}
	if err := r.Obsoletes.AddToIndex(h, tagObsoletes, tagObsoleteVersion, tagObsoleteFlags); err != nil {
		return errors.Wrap(err, "failed to add obsoletes")
	}
	if err := r.Suggests.AddToIndex(h, tagSuggests, tagSuggestVersion, tagSuggestFlags); err != nil {
		return errors.Wrap(err, "failed to add suggests")
	}
	if err := r.Recommends.AddToIndex(h, tagRecommends, tagRecommendVersion, tagRecommendFlags); err != nil {
		return errors.Wrap(err, "failed to add recommends")
	}
	if err := r.Requires.AddToIndex(h, tagRequires, tagRequireVersion, tagRequireFlags); err != nil {
		return errors.Wrap(err, "failed to add requires")
	}
	if err := r.Conflicts.AddToIndex(h, tagConflicts, tagConflictVersion, tagConflictFlags); err != nil {
		return errors.Wrap(err, "failed to add conflicts")
	}

	return nil
}

// AddCustomTag adds or overwrites a tag value in the index.
func (r *RPM) AddCustomTag(tag int, e IndexEntry) {
	r.customTags[tag] = e
}

// AddCustomSig adds or overwrites a signature tag value.
func (r *RPM) AddCustomSig(tag int, e IndexEntry) {
	r.customSigs[tag] = e
}

func (r *RPM) writeGenIndexes(h *index) {
<<<<<<< HEAD
	h.Add(tagHeaderI18NTable, EntryString("C"))
	h.Add(tagSize, EntryInt32([]int32{int32(r.payloadSize)}))
	h.Add(tagName, EntryString(r.Name))
	h.Add(tagVersion, EntryString(r.Version))
	h.Add(tagRelease, EntryString(r.Release))
	h.Add(tagPayloadFormat, EntryString("cpio"))
	h.Add(tagPayloadCompressor, EntryString(r.Compressor))
	h.Add(tagPayloadFlags, EntryString("9"))
	h.Add(tagArch, EntryString(r.Arch))
	h.Add(tagOS, EntryString(r.OS))
	h.Add(tagVendor, EntryString(r.Vendor))
	h.Add(tagLicence, EntryString(r.Licence))
	h.Add(tagPackager, EntryString(r.Packager))
	h.Add(tagGroup, EntryString(r.Group))
	h.Add(tagURL, EntryString(r.URL))
	h.Add(tagPayloadDigest, EntryStringSlice([]string{fmt.Sprintf("%x", sha256.Sum256(r.payload.Bytes()))}))
	h.Add(tagPayloadDigestAlgo, EntryInt32([]int32{hashAlgoSHA256}))
=======
	h.Add(tagHeaderI18NTable, entry("C"))
	h.Add(tagSize, entry([]int32{int32(r.payloadSize)}))
	h.Add(tagName, entry(r.Name))
	h.Add(tagVersion, entry(r.Version))
	h.Add(tagSummary, entry(r.Summary))
	h.Add(tagDescription, entry(r.Description))
	h.Add(tagBuildHost, entry(r.BuildHost))
	h.Add(tagBuildTime, entry([]int32{int32(r.BuildTime.Unix())}))
	h.Add(tagRelease, entry(r.Release))
	h.Add(tagPayloadFormat, entry("cpio"))
	h.Add(tagPayloadCompressor, entry(r.Compressor))
	h.Add(tagPayloadFlags, entry("9"))
	h.Add(tagArch, entry(r.Arch))
	h.Add(tagOS, entry(r.OS))
	h.Add(tagVendor, entry(r.Vendor))
	h.Add(tagLicence, entry(r.Licence))
	h.Add(tagPackager, entry(r.Packager))
	h.Add(tagGroup, entry(r.Group))
	h.Add(tagURL, entry(r.URL))
	h.Add(tagPayloadDigest, entry([]string{fmt.Sprintf("%x", sha256.Sum256(r.payload.Bytes()))}))
	h.Add(tagPayloadDigestAlgo, entry([]int32{hashAlgoSHA256}))
>>>>>>> 3293c964

	// rpm utilities look for the sourcerpm tag to deduce if this is not a source rpm (if it has a sourcerpm,
	// it is NOT a source rpm).
	h.Add(tagSourceRPM, EntryString(fmt.Sprintf("%s-%s.src.rpm", r.Name, r.FullVersion())))
	if r.prein != "" {
		h.Add(tagPrein, EntryString(r.prein))
		h.Add(tagPreinProg, EntryString("/bin/sh"))
	}
	if r.postin != "" {
		h.Add(tagPostin, EntryString(r.postin))
		h.Add(tagPostinProg, EntryString("/bin/sh"))
	}
	if r.preun != "" {
		h.Add(tagPreun, EntryString(r.preun))
		h.Add(tagPreunProg, EntryString("/bin/sh"))
	}
	if r.postun != "" {
		h.Add(tagPostun, EntryString(r.postun))
		h.Add(tagPostunProg, EntryString("/bin/sh"))
	}
}

// WriteFileIndexes writes file related index headers to the header
func (r *RPM) writeFileIndexes(h *index) {
	h.Add(tagBasenames, EntryStringSlice(r.basenames))
	h.Add(tagDirindexes, EntryUint32(r.dirindexes))
	h.Add(tagDirnames, EntryStringSlice(r.di.AllDirs()))
	h.Add(tagFileSizes, EntryUint32(r.filesizes))
	h.Add(tagFileModes, EntryUint16(r.filemodes))
	h.Add(tagFileUserName, EntryStringSlice(r.fileowners))
	h.Add(tagFileGroupName, EntryStringSlice(r.filegroups))
	h.Add(tagFileMTimes, EntryUint32(r.filemtimes))
	h.Add(tagFileDigests, EntryStringSlice(r.filedigests))
	h.Add(tagFileLinkTos, EntryStringSlice(r.filelinktos))
	h.Add(tagFileFlags, EntryUint32(r.fileflags))

	inodes := make([]int32, len(r.dirindexes))
	digestAlgo := make([]int32, len(r.dirindexes))
	verifyFlags := make([]int32, len(r.dirindexes))
	fileRDevs := make([]int16, len(r.dirindexes))
	fileLangs := make([]string, len(r.dirindexes))

	for ii := range inodes {
		// is inodes just a range from 1..len(dirindexes)? maybe different with hard links
		inodes[ii] = int32(ii + 1)
		digestAlgo[ii] = hashAlgoSHA256
		// With regular files, it seems like we can always enable all of the verify flags
		verifyFlags[ii] = int32(-1)
		fileRDevs[ii] = int16(1)
	}
	h.Add(tagFileINodes, EntryInt32(inodes))
	h.Add(tagFileDigestAlgo, EntryInt32(digestAlgo))
	h.Add(tagFileVerifyFlags, EntryInt32(verifyFlags))
	h.Add(tagFileRDevs, EntryInt16(fileRDevs))
	h.Add(tagFileLangs, EntryStringSlice(fileLangs))
}

// AddPrein adds a prein sciptlet
func (r *RPM) AddPrein(s string) {
	r.prein = s
}

// AddPostin adds a postin sciptlet
func (r *RPM) AddPostin(s string) {
	r.postin = s
}

// AddPreun adds a preun sciptlet
func (r *RPM) AddPreun(s string) {
	r.preun = s
}

// AddPostun adds a postun sciptlet
func (r *RPM) AddPostun(s string) {
	r.postun = s
}

// AddFile adds an RPMFile to an existing rpm.
func (r *RPM) AddFile(f RPMFile) {
	if f.Name == "/" { // rpm does not allow the root dir to be included.
		return
	}
	r.files[f.Name] = f
}

// writeFile writes the file to the indexes and cpio.
func (r *RPM) writeFile(f RPMFile) error {
	dir, file := path.Split(f.Name)
	r.dirindexes = append(r.dirindexes, r.di.Get(dir))
	r.basenames = append(r.basenames, file)
	r.fileowners = append(r.fileowners, f.Group)
	r.filegroups = append(r.filegroups, f.Owner)
	r.filemtimes = append(r.filemtimes, f.MTime)
	r.fileflags = append(r.fileflags, uint32(f.Type))

	links := 1
	switch {
	case f.Mode&040000 != 0: // directory
		r.filesizes = append(r.filesizes, 4096)
		r.filedigests = append(r.filedigests, "")
		r.filelinktos = append(r.filelinktos, "")
		links = 2
	case f.Mode&0120000 != 0: //  symlink
		r.filesizes = append(r.filesizes, uint32(len(f.Body)))
		r.filedigests = append(r.filedigests, "")
		r.filelinktos = append(r.filelinktos, string(f.Body))
	default: // regular file
		f.Mode = f.Mode | 0100000
		r.filesizes = append(r.filesizes, uint32(len(f.Body)))
		r.filedigests = append(r.filedigests, fmt.Sprintf("%x", sha256.Sum256(f.Body)))
		r.filelinktos = append(r.filelinktos, "")
	}
	r.filemodes = append(r.filemodes, uint16(f.Mode))
	return r.writePayload(f, links)
}

func (r *RPM) writePayload(f RPMFile, links int) error {
	hdr := &cpio.Header{
		Name:  f.Name,
		Mode:  cpio.FileMode(f.Mode),
		Size:  int64(len(f.Body)),
		Links: links,
	}
	if err := r.cpio.WriteHeader(hdr); err != nil {
		return errors.Wrap(err, "failed to write payload file header")
	}
	if _, err := r.cpio.Write(f.Body); err != nil {
		return errors.Wrap(err, "failed to write payload file content")
	}
	r.payloadSize += uint(len(f.Body))
	return nil
}<|MERGE_RESOLUTION|>--- conflicted
+++ resolved
@@ -90,7 +90,7 @@
 	preun             string
 	postun            string
 	customTags        map[int]IndexEntry
-	customSigs         map[int]IndexEntry
+	customSigs        map[int]IndexEntry
 }
 
 // NewRPM creates and returns a new RPM struct.
@@ -259,11 +259,14 @@
 }
 
 func (r *RPM) writeGenIndexes(h *index) {
-<<<<<<< HEAD
 	h.Add(tagHeaderI18NTable, EntryString("C"))
 	h.Add(tagSize, EntryInt32([]int32{int32(r.payloadSize)}))
 	h.Add(tagName, EntryString(r.Name))
 	h.Add(tagVersion, EntryString(r.Version))
+	h.Add(tagSummary, EntryString(r.Summary))
+	h.Add(tagDescription, EntryString(r.Description))
+	h.Add(tagBuildHost, EntryString(r.BuildHost))
+	h.Add(tagBuildTime, EntryInt32([]int32{int32(r.BuildTime.Unix())}))
 	h.Add(tagRelease, EntryString(r.Release))
 	h.Add(tagPayloadFormat, EntryString("cpio"))
 	h.Add(tagPayloadCompressor, EntryString(r.Compressor))
@@ -277,29 +280,6 @@
 	h.Add(tagURL, EntryString(r.URL))
 	h.Add(tagPayloadDigest, EntryStringSlice([]string{fmt.Sprintf("%x", sha256.Sum256(r.payload.Bytes()))}))
 	h.Add(tagPayloadDigestAlgo, EntryInt32([]int32{hashAlgoSHA256}))
-=======
-	h.Add(tagHeaderI18NTable, entry("C"))
-	h.Add(tagSize, entry([]int32{int32(r.payloadSize)}))
-	h.Add(tagName, entry(r.Name))
-	h.Add(tagVersion, entry(r.Version))
-	h.Add(tagSummary, entry(r.Summary))
-	h.Add(tagDescription, entry(r.Description))
-	h.Add(tagBuildHost, entry(r.BuildHost))
-	h.Add(tagBuildTime, entry([]int32{int32(r.BuildTime.Unix())}))
-	h.Add(tagRelease, entry(r.Release))
-	h.Add(tagPayloadFormat, entry("cpio"))
-	h.Add(tagPayloadCompressor, entry(r.Compressor))
-	h.Add(tagPayloadFlags, entry("9"))
-	h.Add(tagArch, entry(r.Arch))
-	h.Add(tagOS, entry(r.OS))
-	h.Add(tagVendor, entry(r.Vendor))
-	h.Add(tagLicence, entry(r.Licence))
-	h.Add(tagPackager, entry(r.Packager))
-	h.Add(tagGroup, entry(r.Group))
-	h.Add(tagURL, entry(r.URL))
-	h.Add(tagPayloadDigest, entry([]string{fmt.Sprintf("%x", sha256.Sum256(r.payload.Bytes()))}))
-	h.Add(tagPayloadDigestAlgo, entry([]int32{hashAlgoSHA256}))
->>>>>>> 3293c964
 
 	// rpm utilities look for the sourcerpm tag to deduce if this is not a source rpm (if it has a sourcerpm,
 	// it is NOT a source rpm).
